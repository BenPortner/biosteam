--- conflicted
+++ resolved
@@ -1133,11 +1133,6 @@
     @property
     def isdynamic(self):
         '''Whether the system contains any dynamic Unit.'''
-<<<<<<< HEAD
-        for i in self.units:
-            if i._isdynamic: return True
-        return False
-=======
         isdynamic = [(unit._isdynamic if hasattr(unit, '_isdynamic') else False)
                      for unit in self.units]
         return any(isdynamic)
@@ -1149,7 +1144,6 @@
             if not u.isdynamic: nr += 1
             else: break
         return nr
->>>>>>> f88b5dd7
 
     def _downstream_path(self, unit):
         """Return a list composed of the `unit` and everything downstream."""
